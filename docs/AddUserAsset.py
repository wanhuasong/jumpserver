--- conflicted
+++ resolved
@@ -114,12 +114,9 @@
     #test_add_idc()
     #test_add_asset_group()
     test_add_asset()
-<<<<<<< HEAD
 
-=======
     test_add_user()
     test_add_log()
->>>>>>> 60729c49
 
 
 
