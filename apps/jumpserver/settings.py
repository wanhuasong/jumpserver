"""
Django settings for jumpserver project.

Generated by 'django-admin startproject' using Django 1.10.

For more information on this file, see
https://docs.djangoproject.com/en/1.10/topics/settings/

For the full list of settings and their values, see
https://docs.djangoproject.com/en/1.10/ref/settings/
"""

import os
import sys

# Build paths inside the project like this: os.path.join(BASE_DIR, ...)
BASE_DIR = os.path.dirname(os.path.dirname(os.path.abspath(__file__)))

sys.path.append(os.path.dirname(BASE_DIR))

# Import project config setting
try:
    from config import config as env_config, env

    CONFIG = env_config.get(env, 'default')()
except ImportError:
    CONFIG = type('_', (), {'__getattr__': None})()

# Quick-start development settings - unsuitable for production
# See https://docs.djangoproject.com/en/1.10/howto/deployment/checklist/

# SECURITY WARNING: keep the secret key used in production secret!
SECRET_KEY = CONFIG.SECRET_KEY or '2vym+ky!997d5kkcc64mnz06y1mmui3lut#(^wd=%s_qj$1%x'

# SECURITY WARNING: don't run with debug turned on in production!
DEBUG = CONFIG.DEBUG or False

ALLOWED_HOSTS = CONFIG.ALLOWED_HOSTS or []

# Application definition

INSTALLED_APPS = [
    'users.apps.UsersConfig',
    'assets.apps.AssetsConfig',
    'perms.apps.PermsConfig',
    'webterminal.apps.WebterminalConfig',
    'ops.apps.OpsConfig',
    'audits.apps.AuditsConfig',
    'common.apps.CommonConfig',
    'rest_framework',
    'bootstrapform',
    # 'django.contrib.admin',
    'django.contrib.auth',
    'django.contrib.contenttypes',
    'django.contrib.sessions',
    'django.contrib.messages',
    'django.contrib.staticfiles',
    'ws4redis',

]

MIDDLEWARE = [
    'django.middleware.security.SecurityMiddleware',
    'django.contrib.sessions.middleware.SessionMiddleware',
    'django.middleware.common.CommonMiddleware',
    'django.middleware.csrf.CsrfViewMiddleware',
    'django.contrib.auth.middleware.AuthenticationMiddleware',
    'django.contrib.messages.middleware.MessageMiddleware',
    'django.middleware.clickjacking.XFrameOptionsMiddleware',
]

ROOT_URLCONF = 'jumpserver.urls'

TEMPLATES = [
    {
        'BACKEND': 'django.template.backends.django.DjangoTemplates',
        'DIRS': [os.path.join(BASE_DIR, 'templates'), ],
        'APP_DIRS': True,
        'OPTIONS': {
            'context_processors': [
                'django.template.context_processors.debug',
                'django.template.context_processors.request',
                'django.contrib.auth.context_processors.auth',
                'django.contrib.messages.context_processors.messages',
                'django.template.context_processors.static',
                'django.template.context_processors.request',
                'ws4redis.context_processors.default',
            ],
        },
    },
]

WSGI_APPLICATION = 'jumpserver.wsgi.application'

# Database
# https://docs.djangoproject.com/en/1.10/ref/settings/#databases

if CONFIG.DB_ENGINE == 'sqlite':
    DATABASES = {
        'default': {
            'ENGINE': 'django.db.backends.sqlite3',
            'NAME': CONFIG.DB_NAME or os.path.join(BASE_DIR, 'db.sqlite3'),
        }
    }
else:
    DATABASES = {
        'default': {
            'ENGINE': 'django.db.backends.%s' % CONFIG.DB_ENGINE,
            'NAME': CONFIG.DB_NAME,
            'HOST': CONFIG.DB_HOST,
            'PORT': CONFIG.DB_PORT,
            'USER': CONFIG.DB_USERNAME,
            'PASSWORD': CONFIG.DB_PASSWORD,
        }
    }

# Password validation
# https://docs.djangoproject.com/en/1.10/ref/settings/#auth-password-validators

AUTH_PASSWORD_VALIDATORS = [
    {
        'NAME': 'django.contrib.auth.password_validation.UserAttributeSimilarityValidator',
    },
    {
        'NAME': 'django.contrib.auth.password_validation.MinimumLengthValidator',
    },
    {
        'NAME': 'django.contrib.auth.password_validation.CommonPasswordValidator',
    },
    {
        'NAME': 'django.contrib.auth.password_validation.NumericPasswordValidator',
    },
]

# Internationalization
# https://docs.djangoproject.com/en/1.10/topics/i18n/

LANGUAGE_CODE = 'en-us'

TIME_ZONE = 'Asia/Shanghai'

USE_I18N = True

USE_L10N = True

USE_TZ = True

# Static files (CSS, JavaScript, Images)
# https://docs.djangoproject.com/en/1.10/howto/static-files/

STATIC_URL = '/static/'

STATICFILES_DIRS = (
    os.path.join(BASE_DIR, "static"),
)

# Media files (File, ImageField) will be save these

MEDIA_URL = '/media/'

MEDIA_ROOT = os.path.join(BASE_DIR, 'media').replace('\\', '/') + '/'

# Custom User Auth model
AUTH_USER_MODEL = 'users.User'

# Use django-bootstrap-form to format template, input max width arg
BOOTSTRAP_COLUMN_COUNT = 11

# Init data or generate fake data source for development
FIXTURE_DIRS = [os.path.join(BASE_DIR, 'fixtures'), ]

<<<<<<< HEAD
REST_FRAMEWORK = {
    # Use Django's standard `django.contrib.auth` permissions,
    # or allow read-only access for unauthenticated users.
    'DEFAULT_PERMISSION_CLASSES': [
        'rest_framework.permissions.DjangoModelPermissionsOrAnonReadOnly'
    ],
}
=======
# This setting is required to override the Django's main loop, when running in
# development mode, such as ./manage runserver
WSGI_APPLICATION = 'ws4redis.django_runserver.application'

# URL that distinguishes websocket connections from normal requests
WEBSOCKET_URL = '/ws/'
# WebSocket Redis
WS4REDIS_CONNECTION = {
    'host': '127.0.0.1',
    'port': 6379,
    'db': 2,
}

# Set the number of seconds each message shall persited
WS4REDIS_EXPIRE = 3600

WS4REDIS_HEARTBEAT = 'love you'

WS4REDIS_PREFIX = 'demo'

SESSION_ENGINE = 'redis_sessions.session'

SESSION_REDIS_PREFIX = 'session'
>>>>>>> 400d7449
<|MERGE_RESOLUTION|>--- conflicted
+++ resolved
@@ -169,7 +169,6 @@
 # Init data or generate fake data source for development
 FIXTURE_DIRS = [os.path.join(BASE_DIR, 'fixtures'), ]
 
-<<<<<<< HEAD
 REST_FRAMEWORK = {
     # Use Django's standard `django.contrib.auth` permissions,
     # or allow read-only access for unauthenticated users.
@@ -177,7 +176,6 @@
         'rest_framework.permissions.DjangoModelPermissionsOrAnonReadOnly'
     ],
 }
-=======
 # This setting is required to override the Django's main loop, when running in
 # development mode, such as ./manage runserver
 WSGI_APPLICATION = 'ws4redis.django_runserver.application'
@@ -200,5 +198,4 @@
 
 SESSION_ENGINE = 'redis_sessions.session'
 
-SESSION_REDIS_PREFIX = 'session'
->>>>>>> 400d7449
+SESSION_REDIS_PREFIX = 'session'