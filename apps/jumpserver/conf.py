#!/usr/bin/env python3
# -*- coding: utf-8 -*-
#
import os
import sys
import types
import errno
import json
import yaml
from importlib import import_module

BASE_DIR = os.path.dirname(os.path.dirname(os.path.abspath(__file__)))
PROJECT_DIR = os.path.dirname(BASE_DIR)


def import_string(dotted_path):
    try:
        module_path, class_name = dotted_path.rsplit('.', 1)
    except ValueError as err:
        raise ImportError("%s doesn't look like a module path" % dotted_path) from err

    module = import_module(module_path)

    try:
        return getattr(module, class_name)
    except AttributeError as err:
        raise ImportError('Module "%s" does not define a "%s" attribute/class' % (
            module_path, class_name)
        ) from err


class Config(dict):
    """Works exactly like a dict but provides ways to fill it from files
    or special dictionaries.  There are two common patterns to populate the
    config.

    Either you can fill the config from a config file::

        app.config.from_pyfile('yourconfig.cfg')

    Or alternatively you can define the configuration options in the
    module that calls :meth:`from_object` or provide an import path to
    a module that should be loaded.  It is also possible to tell it to
    use the same module and with that provide the configuration values
    just before the call::

        DEBUG = True
        SECRET_KEY = 'development key'
        app.config.from_object(__name__)

    In both cases (loading from any Python file or loading from modules),
    only uppercase keys are added to the config.  This makes it possible to use
    lowercase values in the config file for temporary values that are not added
    to the config or to define the config keys in the same file that implements
    the application.

    Probably the most interesting way to load configurations is from an
    environment variable pointing to a file::

        app.config.from_envvar('YOURAPPLICATION_SETTINGS')

    In this case before launching the application you have to set this
    environment variable to the file you want to use.  On Linux and OS X
    use the export statement::

        export YOURAPPLICATION_SETTINGS='/path/to/config/file'

    On windows use `set` instead.

    :param root_path: path to which files are read relative from.  When the
                      config object is created by the application, this is
                      the application's :attr:`~flask.Flask.root_path`.
    :param defaults: an optional dictionary of default values
    """

    def __init__(self, root_path=None, defaults=None):
        self.defaults = defaults or {}
        self.root_path = root_path
        super().__init__({})

    def from_envvar(self, variable_name, silent=False):
        """Loads a configuration from an environment variable pointing to
        a configuration file.  This is basically just a shortcut with nicer
        error messages for this line of code::

            app.config.from_pyfile(os.environ['YOURAPPLICATION_SETTINGS'])

        :param variable_name: name of the environment variable
        :param silent: set to ``True`` if you want silent failure for missing
                       files.
        :return: bool. ``True`` if able to load config, ``False`` otherwise.
        """
        rv = os.environ.get(variable_name)
        if not rv:
            if silent:
                return False
            raise RuntimeError('The environment variable %r is not set '
                               'and as such configuration could not be '
                               'loaded.  Set this variable and make it '
                               'point to a configuration file' %
                               variable_name)
        return self.from_pyfile(rv, silent=silent)

    def from_pyfile(self, filename, silent=False):
        """Updates the values in the config from a Python file.  This function
        behaves as if the file was imported as module with the
        :meth:`from_object` function.

        :param filename: the filename of the config.  This can either be an
                         absolute filename or a filename relative to the
                         root path.
        :param silent: set to ``True`` if you want silent failure for missing
                       files.

        .. versionadded:: 0.7
           `silent` parameter.
        """
        if self.root_path:
            filename = os.path.join(self.root_path, filename)
        d = types.ModuleType('config')
        d.__file__ = filename
        try:
            with open(filename, mode='rb') as config_file:
                exec(compile(config_file.read(), filename, 'exec'), d.__dict__)
        except IOError as e:
            if silent and e.errno in (errno.ENOENT, errno.EISDIR):
                return False
            e.strerror = 'Unable to load configuration file (%s)' % e.strerror
            raise
        self.from_object(d)
        return True

    def from_object(self, obj):
        """Updates the values from the given object.  An object can be of one
        of the following two types:

        -   a string: in this case the object with that name will be imported
        -   an actual object reference: that object is used directly

        Objects are usually either modules or classes. :meth:`from_object`
        loads only the uppercase attributes of the module/class. A ``dict``
        object will not work with :meth:`from_object` because the keys of a
        ``dict`` are not attributes of the ``dict`` class.

        Example of module-based configuration::

            app.config.from_object('yourapplication.default_config')
            from yourapplication import default_config
            app.config.from_object(default_config)

        You should not use this function to load the actual configuration but
        rather configuration defaults.  The actual config should be loaded
        with :meth:`from_pyfile` and ideally from a location not within the
        package because the package might be installed system wide.

        See :ref:`config-dev-prod` for an example of class-based configuration
        using :meth:`from_object`.

        :param obj: an import name or object
        """
        if isinstance(obj, str):
            obj = import_string(obj)
        for key in dir(obj):
            if key.isupper():
                self[key] = getattr(obj, key)

    def from_json(self, filename, silent=False):
        """Updates the values in the config from a JSON file. This function
        behaves as if the JSON object was a dictionary and passed to the
        :meth:`from_mapping` function.

        :param filename: the filename of the JSON file.  This can either be an
                         absolute filename or a filename relative to the
                         root path.
        :param silent: set to ``True`` if you want silent failure for missing
                       files.

        .. versionadded:: 0.11
        """
        if self.root_path:
            filename = os.path.join(self.root_path, filename)
        try:
            with open(filename) as json_file:
                obj = json.loads(json_file.read())
        except IOError as e:
            if silent and e.errno in (errno.ENOENT, errno.EISDIR):
                return False
            e.strerror = 'Unable to load configuration file (%s)' % e.strerror
            raise
        return self.from_mapping(obj)

    def from_yaml(self, filename, silent=False):
        if self.root_path:
            filename = os.path.join(self.root_path, filename)
        try:
            with open(filename, 'rt', encoding='utf8') as f:
                obj = yaml.safe_load(f)
        except IOError as e:
            if silent and e.errno in (errno.ENOENT, errno.EISDIR):
                return False
            e.strerror = 'Unable to load configuration file (%s)' % e.strerror
            raise
        if obj:
            return self.from_mapping(obj)
        return True

    def from_mapping(self, *mapping, **kwargs):
        """Updates the config like :meth:`update` ignoring items with non-upper
        keys.

        .. versionadded:: 0.11
        """
        mappings = []
        if len(mapping) == 1:
            if hasattr(mapping[0], 'items'):
                mappings.append(mapping[0].items())
            else:
                mappings.append(mapping[0])
        elif len(mapping) > 1:
            raise TypeError(
                'expected at most 1 positional argument, got %d' % len(mapping)
            )
        mappings.append(kwargs.items())
        for mapping in mappings:
            for (key, value) in mapping:
                if key.isupper():
                    self[key] = value
        return True

    def get_namespace(self, namespace, lowercase=True, trim_namespace=True):
        """Returns a dictionary containing a subset of configuration options
        that match the specified namespace/prefix. Example usage::

            app.config['IMAGE_STORE_TYPE'] = 'fs'
            app.config['IMAGE_STORE_PATH'] = '/var/app/images'
            app.config['IMAGE_STORE_BASE_URL'] = 'http://img.website.com'
            image_store_config = app.config.get_namespace('IMAGE_STORE_')

        The resulting dictionary `image_store_config` would look like::

            {
                'types': 'fs',
                'path': '/var/app/images',
                'base_url': 'http://img.website.com'
            }

        This is often useful when configuration options map directly to
        keyword arguments in functions or class constructors.

        :param namespace: a configuration namespace
        :param lowercase: a flag indicating if the keys of the resulting
                          dictionary should be lowercase
        :param trim_namespace: a flag indicating if the keys of the resulting
                          dictionary should not include the namespace

        .. versionadded:: 0.11
        """
        rv = {}
        for k, v in self.items():
            if not k.startswith(namespace):
                continue
            if trim_namespace:
                key = k[len(namespace):]
            else:
                key = k
            if lowercase:
                key = key.lower()
            rv[key] = v
        return rv

    def convert_type(self, k, v):
        default_value = self.defaults.get(k)
        if default_value is None:
            return v
        tp = type(default_value)
        # 对bool特殊处理
        if tp is bool and isinstance(v, str):
            if v in ("true", "True", "1"):
                return True
            else:
                return False
        if tp in [list, dict] and isinstance(v, str):
            try:
                v = json.loads(v)
                return v
            except json.JSONDecodeError:
                return v

        try:
            if tp in [list, dict]:
                v = json.loads(v)
            else:
                v = tp(v)
        except Exception:
            pass
        return v

    def __repr__(self):
        return '<%s %s>' % (self.__class__.__name__, dict.__repr__(self))

    def __getitem__(self, item):
        # 先从设置的来
        try:
            value = super().__getitem__(item)
        except KeyError:
            value = None
        if value is not None:
            return value
        # 其次从环境变量来
        value = os.environ.get(item, None)
        if value is not None:
            return self.convert_type(item, value)
        return self.defaults.get(item)

    def __getattr__(self, item):
        return self.__getitem__(item)


defaults = {
    'SECRET_KEY': '',
    'BOOTSTRAP_TOKEN': '',
    'DEBUG': True,
    'SITE_URL': 'http://localhost',
    'LOG_LEVEL': 'DEBUG',
    'LOG_DIR': os.path.join(PROJECT_DIR, 'logs'),
    'DB_ENGINE': 'mysql',
    'DB_NAME': 'jumpserver',
    'DB_HOST': '127.0.0.1',
    'DB_PORT': 3306,
    'DB_USER': 'root',
    'DB_PASSWORD': '',
    'REDIS_HOST': '127.0.0.1',
    'REDIS_PORT': 6379,
    'REDIS_PASSWORD': '',
    'REDIS_DB_CELERY': 3,
    'REDIS_DB_CACHE': 4,
    'REDIS_DB_SESSION': 5,
    'CAPTCHA_TEST_MODE': None,
    'TOKEN_EXPIRATION': 3600 * 24,
    'DISPLAY_PER_PAGE': 25,
    'DEFAULT_EXPIRED_YEARS': 70,
    'SESSION_COOKIE_DOMAIN': None,
    'CSRF_COOKIE_DOMAIN': None,
    'SESSION_COOKIE_AGE': 3600 * 24,
    'SESSION_EXPIRE_AT_BROWSER_CLOSE': False,
    'AUTH_OPENID': False,
    'AUTH_OPENID_IGNORE_SSL_VERIFICATION': True,
    'AUTH_OPENID_SHARE_SESSION': True,
    'OTP_VALID_WINDOW': 2,
    'OTP_ISSUER_NAME': 'Jumpserver',
    'EMAIL_SUFFIX': 'jumpserver.org',
    'TERMINAL_PASSWORD_AUTH': True,
    'TERMINAL_PUBLIC_KEY_AUTH': True,
    'TERMINAL_HEARTBEAT_INTERVAL': 20,
    'TERMINAL_ASSET_LIST_SORT_BY': 'hostname',
    'TERMINAL_ASSET_LIST_PAGE_SIZE': 'auto',
    'TERMINAL_SESSION_KEEP_DURATION': 9999,
    'TERMINAL_HOST_KEY': '',
    'TERMINAL_TELNET_REGEX': '',
    'TERMINAL_COMMAND_STORAGE': {},
    'SECURITY_MFA_AUTH': False,
    'SECURITY_SERVICE_ACCOUNT_REGISTRATION': True,
    'SECURITY_LOGIN_LIMIT_COUNT': 7,
    'SECURITY_LOGIN_LIMIT_TIME': 30,
    'SECURITY_MAX_IDLE_TIME': 30,
    'SECURITY_PASSWORD_EXPIRATION_TIME': 9999,
    'SECURITY_PASSWORD_MIN_LENGTH': 6,
    'SECURITY_PASSWORD_UPPER_CASE': False,
    'SECURITY_PASSWORD_LOWER_CASE': False,
    'SECURITY_PASSWORD_NUMBER': False,
    'SECURITY_PASSWORD_SPECIAL_CHAR': False,
    'AUTH_RADIUS': False,
    'RADIUS_SERVER': 'localhost',
    'RADIUS_PORT': 1812,
    'RADIUS_SECRET': '',
    'HTTP_BIND_HOST': '0.0.0.0',
    'HTTP_LISTEN_PORT': 8080,
    'LOGIN_LOG_KEEP_DAYS': 90,
    'ASSETS_PERM_CACHE_TIME': 3600*24,
    'SECURITY_MFA_VERIFY_TTL': 3600,
    'ASSETS_PERM_CACHE_ENABLE': False,
    'SYSLOG_ADDR': '',  # '192.168.0.1:514'
    'SYSLOG_FACILITY': 'user',
    'PERM_SINGLE_ASSET_TO_UNGROUP_NODE': False,
<<<<<<< HEAD
    'WINDOWS_SSH_DEFAULT_SHELL': 'cmd',
    'FLOWER_URL': "127.0.0.1:5555"
=======
    'AUTH_LDAP_SEARCH_PAGED_SIZE': 1000,
>>>>>>> ffc8ddd9
}


def load_from_object(config):
    try:
        from config import config as c
        config.from_object(c)
        return True
    except ImportError:
        pass
    return False


def load_from_yml(config):
    for i in ['config.yml', 'config.yaml']:
        if not os.path.isfile(os.path.join(config.root_path, i)):
            continue
        loaded = config.from_yaml(i)
        if loaded:
            return True
    return False


def load_user_config():
    sys.path.insert(0, PROJECT_DIR)
    config = Config(PROJECT_DIR, defaults)

    loaded = load_from_object(config)
    if not loaded:
        loaded = load_from_yml(config)
    if not loaded:
        msg = """
    
        Error: No config file found.
    
        You can run `cp config_example.yml config.yml`, and edit it.
        """
        raise ImportError(msg)
    return config<|MERGE_RESOLUTION|>--- conflicted
+++ resolved
@@ -382,12 +382,9 @@
     'SYSLOG_ADDR': '',  # '192.168.0.1:514'
     'SYSLOG_FACILITY': 'user',
     'PERM_SINGLE_ASSET_TO_UNGROUP_NODE': False,
-<<<<<<< HEAD
     'WINDOWS_SSH_DEFAULT_SHELL': 'cmd',
-    'FLOWER_URL': "127.0.0.1:5555"
-=======
+    'FLOWER_URL': "127.0.0.1:5555",
     'AUTH_LDAP_SEARCH_PAGED_SIZE': 1000,
->>>>>>> ffc8ddd9
 }
 
 
