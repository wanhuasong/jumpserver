--- conflicted
+++ resolved
@@ -147,7 +147,6 @@
     if settings.DEBUG:
         logger.debug(message)
 
-<<<<<<< HEAD
     send_mail_async.delay(subject, message, recipient_list, html_message=message)
 
 
@@ -220,7 +219,4 @@
     if user and user.is_valid:
         return user
 
-    return None
-=======
-    send_mail_async.delay(subject, message, recipient_list, html_message=message)
->>>>>>> f9b49605
+    return None