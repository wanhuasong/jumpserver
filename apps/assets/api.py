--- conflicted
+++ resolved
@@ -22,12 +22,8 @@
     class Meta:
         model = IDC
         #fields = ('id', 'title', 'code', 'linenos', 'language', 'style')
-<<<<<<< HEAD
-        
-=======
 
 
->>>>>>> 0604f76f
 class AssetGroupViewSet(viewsets.ModelViewSet):
     """
     API endpoint that allows AssetGroup to be viewed or edited.
@@ -35,10 +31,7 @@
     queryset = AssetGroup.objects.all()
     serializer_class = AssetGroupSerializer
 
-<<<<<<< HEAD
-=======
 
->>>>>>> 0604f76f
 class AssetViewSet(viewsets.ModelViewSet):
     """
     API endpoint that allows Asset to be viewed or edited.
@@ -46,10 +39,7 @@
     queryset = Asset.objects.all()
     serializer_class = AssetSerializer
 
-<<<<<<< HEAD
-=======
 
->>>>>>> 0604f76f
 class IDCViewSet(viewsets.ModelViewSet):
     """
     API endpoint that allows IDC to be viewed or edited.
