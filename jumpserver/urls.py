--- conflicted
+++ resolved
@@ -11,12 +11,7 @@
     (r'^login/$', 'jumpserver.views.login'),
     (r'^logout/$', 'jumpserver.views.logout'),
     (r'^juser/', include('juser.urls')),
-<<<<<<< HEAD
-    (r'^jperm/', include('jpermission.urls')),
     (r'^jasset/', include('jasset.urls')),
     (r'^jlog/', include('jlog.urls')),
-=======
     (r'^jperm/', include('jperm.urls')),
-    url(r'^jasset/', include('jasset.urls')),
->>>>>>> deb55d3b
 )