--- conflicted
+++ resolved
@@ -42,7 +42,6 @@
 
 
 @require_login
-<<<<<<< HEAD
 def index_cu(request):
     user_id = request.session.get('user_id')
     user = User.objects.filter(id=user_id)
@@ -66,21 +65,11 @@
     return render_to_response('index_cu.html', locals(), context_instance=RequestContext(request))
 
 
-@require_admin
-def admin_index(request):
-    user_id = request.session.get('user_id', '')
-    user = User.objects.get(id=user_id)
-    dept = user.dept
-    dept_name = user.dept.name
-    users = User.objects.filter(dept=dept)
-    hosts = Asset.objects.filter(dept=dept)
-    online = Log.objects.filter(dept_name=dept_name, is_finished=0)
-=======
+@require_login
 def index(request):
     users = User.objects.all()
     hosts = Asset.objects.all()
     online = Log.objects.filter(is_finished=0)
->>>>>>> d28d72c4
     online_host = online.values('host').distinct()
     online_user = online.values('user').distinct()
     active_users = users.filter(is_active=1)
@@ -201,9 +190,6 @@
             li.append(times)
         top_dic[value] = li
     return render_to_response('index.html', locals(), context_instance=RequestContext(request))
-
-
-
 
 
 def skin_config(request):
