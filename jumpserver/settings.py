"""
Django settings for jumpserver project.

For more information on this file, see
https://docs.djangoproject.com/en/1.7/topics/settings/

For the full list of settings and their values, see
https://docs.djangoproject.com/en/1.7/ref/settings/
"""

# Build paths inside the project like this: os.path.join(BASE_DIR, ...)
import os
import ConfigParser
import getpass

config = ConfigParser.ConfigParser()

BASE_DIR = os.path.abspath(os.path.dirname(os.path.dirname(__file__)))
config.read(os.path.join(BASE_DIR, 'jumpserver.conf'))


DB_HOST = config.get('db', 'host')
DB_PORT = config.getint('db', 'port')
DB_USER = config.get('db', 'user')
DB_PASSWORD = config.get('db', 'password')
DB_DATABASE = config.get('db', 'database')
AUTH_USER_MODEL = 'juser.User'
# mail config
MAIL_ENABLE = config.get('mail', 'mail_enable')
EMAIL_HOST = config.get('mail', 'email_host')
EMAIL_PORT = config.get('mail', 'email_port')
EMAIL_HOST_USER = config.get('mail', 'email_host_user')
EMAIL_HOST_PASSWORD = config.get('mail', 'email_host_password')
EMAIL_USE_TLS = config.getboolean('mail', 'email_use_tls')
EMAIL_TIMEOUT = 5

# ======== Log ==========
LOG_DIR = os.path.join(BASE_DIR, 'logs')
SSH_KEY_DIR = os.path.join(BASE_DIR, 'keys')
KEY = config.get('base', 'key')
URL = config.get('base', 'url')
LOG_LEVEL = config.get('base', 'log')
WEB_SOCKET_HOST = config.get('websocket', 'web_socket_host')

# Quick-start development settings - unsuitable for production
# See https://docs.djangoproject.com/en/1.7/howto/deployment/checklist/

# SECURITY WARNING: keep the secret key used in production secret!
SECRET_KEY = '!%=t81uof5rhmtpi&(zr=q^fah#$enny-c@mswz49l42j0o49-'

# SECURITY WARNING: don't run with debug turned on in production!
DEBUG = True

TEMPLATE_DEBUG = True

ALLOWED_HOSTS = ['0.0.0.0/8']

# Application definition

INSTALLED_APPS = (
    'django.contrib.admin',
    'django.contrib.auth',
    'django.contrib.contenttypes',
    'django.contrib.sessions',
    'django.contrib.messages',
    'django.contrib.staticfiles',
    'django.contrib.humanize',
    'bootstrapform',
    'jumpserver',
    'juser',
    'jasset',
    'jperm',
    'jlog',
<<<<<<< HEAD

=======
>>>>>>> 0f29745b
)

MIDDLEWARE_CLASSES = (
    'django.contrib.sessions.middleware.SessionMiddleware',
    'django.middleware.common.CommonMiddleware',
    # 'django.middleware.csrf.CsrfViewMiddleware',
    'django.contrib.auth.middleware.AuthenticationMiddleware',
    # 'django.contrib.auth.middleware.SessionAuthenticationMiddleware',
    'django.contrib.messages.middleware.MessageMiddleware',
    'django.middleware.clickjacking.XFrameOptionsMiddleware',
)

ROOT_URLCONF = 'jumpserver.urls'

WSGI_APPLICATION = 'jumpserver.wsgi.application'


# Database
# https://docs.djangoproject.com/en/1.7/ref/settings/#databases

DATABASES = {
    'default': {
        'ENGINE': 'django.db.backends.mysql',
        'NAME': DB_DATABASE,
        'USER': DB_USER,
        'PASSWORD': DB_PASSWORD,
        'HOST': DB_HOST,
        'PORT': DB_PORT,
    }
}

# DATABASES = {
#     'default': {
#         'ENGINE': 'django.db.backends.sqlite3',
#         'NAME': os.path.join(BASE_DIR, 'db.sqlite3'),
#     }
# }
TEMPLATE_CONTEXT_PROCESSORS = (
    'django.contrib.auth.context_processors.auth',
    'django.core.context_processors.debug',
    'django.core.context_processors.i18n',
    'django.core.context_processors.media',
    'django.core.context_processors.static',
    'django.core.context_processors.tz',
    'django.contrib.messages.context_processors.messages',
    'jumpserver.context_processors.name_proc',
)

TEMPLATE_DIRS = (
    os.path.join(BASE_DIR, 'templates'),
)

# STATIC_ROOT = os.path.join(BASE_DIR, 'static')

STATICFILES_DIRS = (
    os.path.join(BASE_DIR, "static"),
)
# Internationalization
# https://docs.djangoproject.com/en/1.7/topics/i18n/

LANGUAGE_CODE = 'en-us'

TIME_ZONE = 'Asia/Shanghai'

USE_I18N = True

USE_L10N = True

USE_TZ = False


# Static files (CSS, JavaScript, Images)
# https://docs.djangoproject.com/en/1.7/howto/static-files/

<<<<<<< HEAD
STATIC_URL = '/static/'
=======
STATIC_URL = '/static/'

BOOTSTRAP_COLUMN_COUNT = 10

>>>>>>> 0f29745b
<|MERGE_RESOLUTION|>--- conflicted
+++ resolved
@@ -71,10 +71,6 @@
     'jasset',
     'jperm',
     'jlog',
-<<<<<<< HEAD
-
-=======
->>>>>>> 0f29745b
 )
 
 MIDDLEWARE_CLASSES = (
@@ -149,11 +145,6 @@
 # Static files (CSS, JavaScript, Images)
 # https://docs.djangoproject.com/en/1.7/howto/static-files/
 
-<<<<<<< HEAD
-STATIC_URL = '/static/'
-=======
 STATIC_URL = '/static/'
 
-BOOTSTRAP_COLUMN_COUNT = 10
-
->>>>>>> 0f29745b
+BOOTSTRAP_COLUMN_COUNT = 10