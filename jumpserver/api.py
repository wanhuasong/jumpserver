# coding: utf-8


from django.http import HttpResponseRedirect
import json
import os
from ConfigParser import ConfigParser
import getpass
from Crypto.Cipher import AES
from binascii import b2a_hex, a2b_hex
import ldap
from ldap import modlist
import hashlib
import datetime
import subprocess
from django.core.paginator import Paginator, EmptyPage, InvalidPage
from django.http import HttpResponse, Http404
from django.shortcuts import render_to_response
from juser.models import User, UserGroup, DEPT
from jasset.models import Asset, BisGroup, IDC
from jlog.models import Log
from jasset.models import AssetAlias
from django.core.exceptions import ObjectDoesNotExist
from django.core.mail import send_mail


BASE_DIR = os.path.abspath(os.path.dirname(os.path.dirname(__file__)))
CONF = ConfigParser()
CONF.read(os.path.join(BASE_DIR, 'jumpserver.conf'))
LOG_DIR = os.path.join(BASE_DIR, 'logs')
SSH_KEY_DIR = os.path.join(BASE_DIR, 'keys')
SERVER_KEY_DIR = os.path.join(SSH_KEY_DIR, 'server')
KEY = CONF.get('base', 'key')
LOGIN_NAME = getpass.getuser()
LDAP_ENABLE = CONF.getint('ldap', 'ldap_enable')
SEND_IP = CONF.get('base', 'ip')
SEND_PORT = CONF.get('base', 'port')
MAIL_FROM = CONF.get('mail', 'email_host_user')


class LDAPMgmt():
    def __init__(self,
                 host_url,
                 base_dn,
                 root_cn,
                 root_pw):
        self.ldap_host = host_url
        self.ldap_base_dn = base_dn
        self.conn = ldap.initialize(host_url)
        self.conn.set_option(ldap.OPT_REFERRALS, 0)
        self.conn.protocol_version = ldap.VERSION3
        self.conn.simple_bind_s(root_cn, root_pw)

    def list(self, filter, scope=ldap.SCOPE_SUBTREE, attr=None):
        result = {}
        try:
            ldap_result = self.conn.search_s(self.ldap_base_dn, scope, filter, attr)
            for entry in ldap_result:
                name, data = entry
                for k, v in data.items():
                    print '%s: %s' % (k, v)
                    result[k] = v
            return result
        except ldap.LDAPError, e:
            print e

    def add(self, dn, attrs):
        try:
            ldif = modlist.addModlist(attrs)
            self.conn.add_s(dn, ldif)
        except ldap.LDAPError, e:
            print e

    def modify(self, dn, attrs):
        try:
            attr_s = []
            for k, v in attrs.items():
                attr_s.append((2, k, v))
            self.conn.modify_s(dn, attr_s)
        except ldap.LDAPError, e:
            print e

    def delete(self, dn):
        try:
            self.conn.delete_s(dn)
        except ldap.LDAPError, e:
            print e

    def decrypt(self, text):
        cryptor = AES.new(self.key, self.mode, b'0000000000000000')
        try:
            plain_text = cryptor.decrypt(a2b_hex(text))
        except TypeError:
            raise ServerError('Decrypt password error, TYpe error.')
        return plain_text.rstrip('\0')


if LDAP_ENABLE:
    LDAP_HOST_URL = CONF.get('ldap', 'host_url')
    LDAP_BASE_DN = CONF.get('ldap', 'base_dn')
    LDAP_ROOT_DN = CONF.get('ldap', 'root_dn')
    LDAP_ROOT_PW = CONF.get('ldap', 'root_pw')
    ldap_conn = LDAPMgmt(LDAP_HOST_URL, LDAP_BASE_DN, LDAP_ROOT_DN, LDAP_ROOT_PW)
else:
    ldap_conn = None


def md5_crypt(string):
    return hashlib.new("md5", string).hexdigest()


def page_list_return(total, current=1):
    min_page = current - 2 if current - 4 > 0 else 1
    max_page = min_page + 4 if min_page + 4 < total else total

    return range(min_page, max_page+1)


def pages(posts, r):
    """分页公用函数"""
    contact_list = posts
    p = paginator = Paginator(contact_list, 10)
    try:
        current_page = int(r.GET.get('page', '1'))
    except ValueError:
        current_page = 1

    page_range = page_list_return(len(p.page_range), current_page)

    try:
        contacts = paginator.page(current_page)
    except (EmptyPage, InvalidPage):
        contacts = paginator.page(paginator.num_pages)

    if current_page >= 5:
        show_first = 1
    else:
        show_first = 0
    if current_page <= (len(p.page_range) - 3):
        show_end = 1
    else:
        show_end = 0

    return contact_list, p, contacts, page_range, current_page, show_first, show_end


class PyCrypt(object):
    """This class used to encrypt and decrypt password."""

    def __init__(self, key):
        self.key = key
        self.mode = AES.MODE_CBC

    def encrypt(self, text):
        cryptor = AES.new(self.key, self.mode, b'0000000000000000')
        length = 16
        try:
            count = len(text)
        except TypeError:
            raise ServerError('Encrypt password error, TYpe error.')
        add = (length - (count % length))
        text += ('\0' * add)
        ciphertext = cryptor.encrypt(text)
        return b2a_hex(ciphertext)

    def decrypt(self, text):
        cryptor = AES.new(self.key, self.mode, b'0000000000000000')
        try:
            plain_text = cryptor.decrypt(a2b_hex(text))
        except TypeError:
            raise ServerError('Decrypt password error, TYpe error.')
        return plain_text.rstrip('\0')


CRYPTOR = PyCrypt(KEY)


class ServerError(Exception):
    pass


def get_object(model, **kwargs):
    try:
        the_object = model.objects.get(**kwargs)
    except ObjectDoesNotExist:
        raise ServerError('Object get %s failed.' % str(kwargs.values()))
    return the_object


def require_login(func):
    """要求登录的装饰器"""
    def _deco(request, *args, **kwargs):
        if not request.session.get('user_id'):
            return HttpResponseRedirect('/login/')
        return func(request, *args, **kwargs)
    return _deco


def require_super_user(func):
    def _deco(request, *args, **kwargs):
        if not request.session.get('user_id'):
            return HttpResponseRedirect('/login/')

        if request.session.get('role_id', 0) != 2:
            return HttpResponseRedirect('/')
        return func(request, *args, **kwargs)
    return _deco


def require_admin(func):
    def _deco(request, *args, **kwargs):
        if not request.session.get('user_id'):
            return HttpResponseRedirect('/login/')

        if request.session.get('role_id', 0) < 1:
            return HttpResponseRedirect('/')
        return func(request, *args, **kwargs)
    return _deco


def is_super_user(request):
    if request.session.get('role_id') == 2:
        return True
    else:
        return False


def is_group_admin(request):
    if request.session.get('role_id') == 1:
        return True
    else:
        return False


def is_common_user(request):
    if request.session.get('role_id') == 0:
        return True
    else:
        return False


@require_login
def get_session_user_dept(request):
    user_id = request.session.get('user_id', 0)
    user = User.objects.filter(id=user_id)
    if user:
        user = user[0]
        dept = user.dept
        return user, dept


@require_login
def get_session_user_info(request):
    user_id = request.session.get('user_id', 0)
    user = User.objects.filter(id=user_id)
    if user:
        user = user.first()
        dept = user.dept
        return [user.id, user.username, user, dept.id, dept.name, dept]


def get_user_dept(request):
    user_id = request.session.get('user_id')
    if user_id:
        user_dept = User.objects.get(id=user_id).dept
        return user_dept.id


def api_user(request):
    hosts = Log.objects.filter(is_finished=0).count()
    users = Log.objects.filter(is_finished=0).values('user').distinct().count()
    ret = {'users': users, 'hosts': hosts}
    json_data = json.dumps(ret)
    return HttpResponse(json_data)


def view_splitter(request, su=None, adm=None):
    if is_super_user(request):
        return su(request)
    elif is_group_admin(request):
        return adm(request)
    else:
        return HttpResponseRedirect('/login/')


def user_perm_group_api(username):
    if username:
        user = User.objects.get(username=username)
        perm_list = []
        user_group_all = user.group.all()
        for user_group in user_group_all:
            perm_list.extend(user_group.perm_set.all())

        asset_group_list = []
        for perm in perm_list:
            asset_group_list.append(perm.asset_group)
        return asset_group_list


def user_perm_group_hosts_api(gid):
    hostgroup = BisGroup.objects.filter(id=gid)
    if hostgroup:
        return hostgroup[0].asset_set.all()
    else:
        return []


def user_perm_asset_api(username):
    user = User.objects.filter(username=username)
    if user:
        user = user[0]
        asset_list = []
        asset_group_list = user_perm_group_api(user)
        for asset_group in asset_group_list:
            asset_list.extend(asset_group.asset_set.all())
        asset_list = list(set(asset_list))
        return asset_list
    else:
        return []


def asset_perm_api(asset):
    if asset:
        perm_list = []
        asset_group_all = asset.bis_group.all()
        for asset_group in asset_group_all:
            perm_list.extend(asset_group.perm_set.all())

        user_group_list = []
        for perm in perm_list:
            user_group_list.append(perm.user_group)

        user_permed_list = []
        for user_group in user_group_list:
            user_permed_list.extend(user_group.user_set.all())
        user_permed_list = list(set(user_permed_list))
        return user_permed_list


def get_user_host(username):
    """Get the hosts of under the user control."""
    hosts_attr = {}
    asset_all = user_perm_asset_api(username)
    user = User.objects.get(username=username)
    for asset in asset_all:
        alias = AssetAlias.objects.filter(user=user, host=asset)
        if alias and alias[0].alias != '':
            hosts_attr[asset.ip] = [asset.id, asset.ip, alias[0].alias]
        else:
            hosts_attr[asset.ip] = [asset.id, asset.ip, asset.comment]
    return hosts_attr


def get_connect_item(username, ip):
    asset = get_object(Asset, ip=ip)
    port = asset.port

    if not asset.is_active:
        raise ServerError('Host %s is not active.' % ip)

    user = get_object(User, username=username)

    if not user.is_active:
        raise ServerError('User %s is not active.' % username)

    login_type_dict = {
        'L': user.ldap_pwd,
    }

    if asset.login_type in login_type_dict:
        password = CRYPTOR.decrypt(login_type_dict[asset.login_type])
        return username, password, ip, port

    elif asset.login_type == 'M':
        username = asset.username
        password = CRYPTOR.decrypt(asset.password)
        return username, password, ip, port

    else:
        raise ServerError('Login type is not in ["L", "M"]')


def validate(request, user_group=None, user=None, asset_group=None, asset=None, edept=None):
    dept = get_session_user_dept(request)[1]
    if edept:
        print dept.id, edept[0]
        if dept.id != int(edept[0]):
            return False
    if user_group:
        dept_user_groups = dept.usergroup_set.all()
        user_group_ids = []
        for group in dept_user_groups:
            user_group_ids.append(str(group.id))

        if not set(user_group).issubset(set(user_group_ids)):
            return False

    if user:
        dept_users = dept.user_set.all()
        user_ids = []
        for dept_user in dept_users:
            user_ids.append(str(dept_user.id))

        if not set(user).issubset(set(user_ids)):
            return False

    if asset_group:
        dept_asset_groups = dept.bisgroup_set.all()
        asset_group_ids = []
        for group in dept_asset_groups:
            asset_group_ids.append(str(group.id))

        if not set(asset_group).issubset(set(asset_group_ids)):
            return False

    if asset:
        dept_assets = dept.asset_set.all()
        asset_ids = []
<<<<<<< HEAD
        for dept_asset in dept_assets:
            asset_ids.append(str(dept_asset.id))

=======
        for a in dept_assets:
            asset_ids.append(str(a.id))
        print asset, asset_ids
>>>>>>> bd2d7ce0
        if not set(asset).issubset(set(asset_ids)):
            return False

    return True


def verify(request, user_group=None, user=None, asset_group=None, asset=None, edept=None):
    dept = get_session_user_dept(request)[1]
    if edept:
        if dept.id != int(edept[0]):
            return False

    if user_group:
        dept_user_groups = dept.usergroup_set.all()
        user_groups = []
        for user_group_id in user_group:
            user_groups.extend(UserGroup.objects.filter(id=user_group_id))
        if not set(user_groups).issubset(set(dept_user_groups)):
            return False

    if user:
        dept_users = dept.user_set.all()
        users = []
        for user_id in user:
            users.extend(User.objects.filter(id=user_id))

        if not set(users).issubset(set(dept_users)):
            return False

    if asset_group:
        dept_asset_groups = dept.bisgroup_set.all()
        asset_group_ids = []
        for group in dept_asset_groups:
            asset_group_ids.append(str(group.id))

        if not set(asset_group).issubset(set(asset_group_ids)):
            return False

    if asset:
        dept_assets = dept.asset_set.all()
        asset_ids = []
        for a in dept_assets:
<<<<<<< HEAD
            dept_assets_id.append(int(a.id))
        for i in asset:
            assets_id.append(int(i))
        if not set(assets_id).issubset(dept_assets_id):
=======
            asset_ids.append(str(a.id))
        print asset, asset_ids
        if not set(asset).issubset(set(asset_ids)):
>>>>>>> bd2d7ce0
            return False

    return True


def bash(cmd):
    """执行bash命令"""
    return subprocess.call(cmd, shell=True)


def is_dir(dir_name, username='root', mode=0755):
    if not os.path.isdir(dir_name):
        os.makedirs(dir_name)
        bash("chown %s:%s '%s'" % (username, username, dir_name))
    os.chmod(dir_name, mode)


def success(request, msg):
    return render_to_response('success.html', locals())


def httperror(request, emg):
    message = emg
    return render_to_response('error.html', locals())<|MERGE_RESOLUTION|>--- conflicted
+++ resolved
@@ -383,9 +383,9 @@
 def validate(request, user_group=None, user=None, asset_group=None, asset=None, edept=None):
     dept = get_session_user_dept(request)[1]
     if edept:
-        print dept.id, edept[0]
         if dept.id != int(edept[0]):
             return False
+        
     if user_group:
         dept_user_groups = dept.usergroup_set.all()
         user_group_ids = []
@@ -416,15 +416,9 @@
     if asset:
         dept_assets = dept.asset_set.all()
         asset_ids = []
-<<<<<<< HEAD
         for dept_asset in dept_assets:
             asset_ids.append(str(dept_asset.id))
 
-=======
-        for a in dept_assets:
-            asset_ids.append(str(a.id))
-        print asset, asset_ids
->>>>>>> bd2d7ce0
         if not set(asset).issubset(set(asset_ids)):
             return False
 
@@ -467,16 +461,9 @@
         dept_assets = dept.asset_set.all()
         asset_ids = []
         for a in dept_assets:
-<<<<<<< HEAD
-            dept_assets_id.append(int(a.id))
-        for i in asset:
-            assets_id.append(int(i))
-        if not set(assets_id).issubset(dept_assets_id):
-=======
             asset_ids.append(str(a.id))
         print asset, asset_ids
         if not set(asset).issubset(set(asset_ids)):
->>>>>>> bd2d7ce0
             return False
 
     return True
