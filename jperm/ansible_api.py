--- conflicted
+++ resolved
@@ -323,18 +323,13 @@
         """
         add a host user.
         """
-<<<<<<< HEAD
-        encrypt_pass = sha512_crypt.encrypt(password)
-        module_args = 'name=%s shell=/bin/bash password=%s' % (username, encrypt_pass)
-        self.__run(module_args, "user", become=True)
-=======
+
         if password:
             encrypt_pass = sha512_crypt.encrypt(password)
             module_args = 'name=%s shell=/bin/bash password=%s' % (username, encrypt_pass)
         else:
             module_args = 'name=%s shell=/bin/bash' % username
         self.__run(module_args, "user")
->>>>>>> f7c8ad6f
 
         return {"status": "failed", "msg": self.msg} if self.msg else {"status": "ok"}
 
@@ -449,10 +444,6 @@
         :return:
         """
         module_args1 = file_path
-<<<<<<< HEAD
-        result = self.__run(module_args1, "script")
-        print result
-=======
         ret1 = self.__run(module_args1, "script")
         module_args2 = 'visudo -c | grep "parsed OK" &> /dev/null && echo "ok" || echo "failed"'
         ret2 = self.__run(module_args2, "shell")
@@ -468,7 +459,6 @@
             result["step2"] = "ok"
         else:
             result["msg"] = ret1["msg"]
->>>>>>> f7c8ad6f
 
         return result
 
