--- conflicted
+++ resolved
@@ -5,8 +5,6 @@
 from juser.models  import User, UserGroup
 
 
-<<<<<<< HEAD
-=======
 class PermLog(models.Model):
     datetime = models.DateTimeField(auto_now_add=True)
     action = models.CharField(max_length=100, null=True, blank=True, default='')
@@ -31,7 +29,6 @@
         return self.name
 
 
->>>>>>> 39a0350e
 class PermRole(models.Model):
     name = models.CharField(max_length=100, unique=True)
     comment = models.CharField(max_length=100, null=True, blank=True, default='')
@@ -65,5 +62,3 @@
     role = models.ManyToManyField(PermRole, related_name='perm_push')
     is_public_key = models.BooleanField(default=False)
     is_password = models.BooleanField(default=False)
-
-
