# -*- coding: utf-8 -*-

from django.db.models import Q
from paramiko import SSHException
from jperm.perm_api import *

from juser.models      import User, UserGroup
from jasset.models     import Asset, AssetGroup
from jperm.models      import PermRole, PermRule, PermSudo, PermPush
from jumpserver.models import Setting

<<<<<<< HEAD
from jperm.utils       import updates_dict, gen_keys, get_rand_pass
from jperm.ansible_api import MyTask
=======
from jperm.utils       import gen_keys, get_add_sudo_script
from jperm.ansible_api import Tasks
>>>>>>> 49267b57
from jperm.perm_api    import get_role_info, get_role_push_host
from jumpserver.api    import my_render, get_object, CRYPTOR

# 设置Perm APP Log
from jumpserver.settings import LOG_LEVEL
logger = set_log(LOG_LEVEL, filename='jumpserver_perm.log')


@require_role('admin')
def perm_rule_list(request):
    """
    list rule page
    """
    # 渲染数据
    header_title, path1, path2 = "授权规则", "规则管理", "查看规则"
    # 获取所有规则
    rules_list = PermRule.objects.all()
    rule_id = request.GET.get('id')
    # TODO: 搜索和分页
    keyword = request.GET.get('search', '')
    if rule_id:
        rules_list = rules_list.filter(id=rule_id)

    if keyword:
        rules_list = rules_list.filter(Q(name=keyword))
    rules_list, p, rules, page_range, current_page, show_first, show_end = pages(rules_list, request)
        
    return my_render('jperm/perm_rule_list.html', locals(), request)


@require_role('admin')
def perm_rule_detail(request):
    """
    rule detail page
    """
    # 渲染数据
    header_title, path1, path2 = "授权规则", "规则管理", "规则详情"

    # 根据rule_id 取得rule对象
    rule_id = request.GET.get("id")
    rule_obj = PermRule.objects.get(id=rule_id)
    user_obj = rule_obj.user.all()
    usergroup_obj = rule_obj.user_group.all()
    asset_obj = rule_obj.asset.all()
    assetgroup_obj = rule_obj.asset_group.all()

    roles_name = [role.name for role in rule_obj.role.all()]

    # 渲染数据
    roles_name = ','.join(roles_name)
    rule = rule_obj
    users = user_obj
    user_groups = usergroup_obj
    assets = asset_obj
    asset_groups = assetgroup_obj

    return my_render('jperm/perm_rule_detail.html', locals(), request)


def perm_rule_add(request):
    """
    add rule page
    """
    # 渲染数据
    header_title, path1, path2 = "授权规则", "规则管理", "添加规则"

    # 渲染数据, 获取所有 用户,用户组,资产,资产组,用户角色, 用于添加授权规则
    users = User.objects.all()
    user_groups = UserGroup.objects.all()
    assets = Asset.objects.all()
    asset_groups = AssetGroup.objects.all()
    roles = PermRole.objects.all()

    if request.method == 'POST':
        # 获取用户选择的 用户,用户组,资产,资产组,用户角色
        users_select = request.POST.getlist('user', [])  # 需要授权用户
        user_groups_select = request.POST.getlist('user_group', [])  # 需要授权用户组
        assets_select = request.POST.getlist('asset', [])  # 需要授权资产
        asset_groups_select = request.POST.getlist('asset_group', [])  # 需要授权资产组
        roles_select = request.POST.getlist('role', [])  # 需要授权角色
        rule_name = request.POST.get('name')
        rule_comment = request.POST.get('comment')

        try:
            # 用户输入验证
            rule = get_object(PermRule, name=rule_name)
            # 用户输入验证
            if rule:
                raise ServerError(u'授权规则 %s 已存在' % rule_name)
            if not users_select and not user_groups_select:
                raise ServerError(u"用户和用户组 必选1个")
            if not assets_select and not asset_groups_select:
                raise ServerError(u"资产和资产组 必选1个")
            if not roles_select:
                raise ServerError(u"角色 必选为必选项")

            if not rule_name or not roles_select:
                raise ServerError(u'角色名称和授权角色不能为空')

            # 获取需要授权的主机列表
            assets_obj = [Asset.objects.get(id=asset_id) for asset_id in assets_select]
            asset_groups_obj = [AssetGroup.objects.get(id=group_id) for group_id in asset_groups_select]
<<<<<<< HEAD
            group_assets_obj = []
            for asset_group in asset_groups_obj:
                group_assets_obj.extend(list(asset_group.asset_set.all()))
            calc_assets = set(group_assets_obj) | set(assets_obj)  # 授权资产和资产组包含的资产
=======
            group_assets_obj = [asset for asset in [group.asset_set.all() for group in asset_groups_obj]]
            calc_assets = set(group_assets_obj) | set(assets_obj)
            logger.debug(u"add rule %s| total assets: %s" % (rule_name, calc_assets))
>>>>>>> 49267b57

            # 获取需要授权的用户列表
            users_obj = [User.objects.get(id=user_id) for user_id in users_select]
            user_groups_obj = [UserGroup.objects.get(id=group_id) for group_id in user_groups_select]

            # 获取授予的角色列表（角色必选事先已经推送）
            roles_obj = [PermRole.objects.get(id=role_id) for role_id in roles_select]
            need_push_asset = set()

            for role in roles_obj:
<<<<<<< HEAD
                asset_no_push = get_role_push_host(role=role)[0]  # 获取某角色已经推送的资产
                need_push_asset.update(set(calc_assets) - set(asset_no_push))
=======
                asset_no_push = get_role_push_host(role=role)[1]
                print set(calc_assets), set(asset_no_push)
                need_push_asset.update(set(calc_assets) & set(asset_no_push))
>>>>>>> 49267b57
                if need_push_asset:
                    logger.warning(u"add rule %s| need_push_asset: %s" % (rule_name, need_push_asset))
                    raise ServerError(u'没有推送角色 %s 的主机 %s'
                                      % (role.name, ','.join([asset.hostname for asset in need_push_asset])))

            # 写会数据库前记录日志
            logger.debug(u"add rule %s| user: %s, user_group: %s, asset: %s, asset_group: %s, role: %s" % (
                         rule_name, users_obj, user_groups_obj, assets_obj, asset_groups_obj, roles_obj))
            # 仅授权成功的，写回数据库(授权规则,用户,用户组,资产,资产组,用户角色)
            rule = PermRule(name=rule_name, comment=rule_comment)
            rule.save()
            rule.user = users_obj
            rule.user_group = user_groups_obj
            rule.asset = assets_obj
            rule.asset_group = asset_groups_obj
            rule.role = roles_obj
            rule.save()

            msg = u"添加授权规则：%s" % rule.name
            return HttpResponseRedirect('/jperm/rule/')
        except ServerError, e:
            error = e
    return my_render('jperm/perm_rule_add.html', locals(), request)


@require_role('admin')
def perm_rule_edit(request):
    """
    edit rule page
    """
    # 渲染数据
    header_title, path1, path2 = "授权规则", "规则管理", "添加规则"

<<<<<<< HEAD
    # 根据rule_id 取得rule对象
    rule_id = request.GET.get("id")
    rule = get_object(PermRule, id=rule_id)

    # 渲染数据, 获取所选的rule对象

    users = User.objects.all()
    user_groups = UserGroup.objects.all()
    assets = Asset.objects.all()
    asset_groups = AssetGroup.objects.all()
    roles = PermRole.objects.all()

    if request.method == 'POST' and rule_id:
        # 获取用户选择的 用户,用户组,资产,资产组,用户角色
        rule_name = request.POST.get('name')
        rule_comment = request.POST.get("comment")
        users_select = request.POST.getlist('user', [])
        user_groups_select = request.POST.getlist('user_group', [])
        assets_select = request.POST.getlist('asset', [])
        asset_groups_select = request.POST.getlist('asset_group', [])
        roles_select = request.POST.getlist('role', [])
        print rule_name, roles_select
        try:
            if not rule_name or not roles_select:
                raise ServerError(u'角色名称和授权角色不能为空')

            assets_obj = [Asset.objects.get(id=asset_id) for asset_id in assets_select]
            asset_groups_obj = [AssetGroup.objects.get(id=group_id) for group_id in asset_groups_select]
            group_assets_obj = []
            for asset_group in asset_groups_obj:
                group_assets_obj.extend(list(asset_group.asset_set.all()))
            calc_assets = set(group_assets_obj) | set(assets_obj)  # 授权资产和资产组包含的资产

            # 获取需要授权的用户列表
            users_obj = [User.objects.get(id=user_id) for user_id in users_select]
            user_groups_obj = [UserGroup.objects.get(id=group_id) for group_id in user_groups_select]
            # group_users_obj = [user for user in [group.user_set.all() for group in user_groups_obj]]
            # calc_users = set(group_users_obj) | set(users_obj)

            # 获取授予的角色列表
            roles_obj = [PermRole.objects.get(id=role_id) for role_id in roles_select]
            need_push_asset = set()
            for role in roles_obj:
                asset_no_push = get_role_push_host(role=role)[0]  # 获取某角色已经推送的资产
                need_push_asset.update(set(calc_assets) - set(asset_no_push))
                if need_push_asset:
                    raise ServerError(u'没有推送角色 %s 的主机 %s'
                                      % (role.name, ','.join([asset.hostname for asset in need_push_asset])))

                # 仅授权成功的，写回数据库(授权规则,用户,用户组,资产,资产组,用户角色)
                rule.user = users_obj
                rule.user_group = user_groups_obj
                rule.asset = assets_obj
                rule.asset_group = asset_groups_obj
                rule.role = roles_obj
            rule.name = rule_name
            rule.comment = rule.comment
            rule.save()
            msg = u"更新授权规则：%s成功" % rule.name

        except ServerError, e:
            error = e
=======
    try:
        # 根据rule_id 取得rule对象
        rule_id = request.GET.get("id")
        rule = get_object(PermRule, id=rule_id)
        if not rule:
            logger.info(u"edit rule %s| rule ready exist: %s" % (rule.name, rule.name))
            raise ServerError(u"授权规则: %s 不存在" % rule.name)

        if request.method == 'GET':
            # 渲染数据, 获取所选的rule对象
            rule_comment = rule.comment
            users_select = rule.user.all()
            user_groups_select = rule.user_group.all()
            assets_select = rule.asset.all()
            asset_groups_select = rule.asset_group.all()
            roles_select = rule.role.all()

            users = User.objects.all()
            user_groups = UserGroup.objects.all()
            assets = Asset.objects.all()
            asset_groups = AssetGroup.objects.all()
            roles = PermRole.objects.all()
            return my_render('jperm/perm_rule_edit.html', locals(), request)

        elif request.method == 'POST' and rule_id:
            # 获取用户选择的 用户,用户组,资产,资产组,用户角色
            rule_name = request.POST.get('rule_name')
            rule_comment = request.POST.get("rule_comment")
            users_select = request.POST.getlist('user', [])
            user_groups_select = request.POST.getlist('usergroup', [])
            assets_select = request.POST.getlist('asset', [])
            asset_groups_select = request.POST.getlist('assetgroup', [])
            roles_select = request.POST.getlist('role', [])

            # 用户输入验证
            if not users_select and not user_groups_select:
                raise ServerError(u"用户和用户组 必选1个")
            if not assets_select and not asset_groups_select:
                raise ServerError(u"资产和资产组 必选1个")
            if not roles_select:
                raise ServerError(u"角色 必选为必选项")

            assets_obj = [Asset.objects.get(id=asset_id) for asset_id in assets_select]
            asset_groups_obj = [AssetGroup.objects.get(id=group_id) for group_id in asset_groups_select]

            # 获取需要授权的用户列表
            users_obj = [User.objects.get(id=user_id) for user_id in users_select]
            user_groups_obj = [UserGroup.objects.get(id=group_id) for group_id in user_groups_select]

            # 获取授予的角色列表
            roles_obj = [PermRole.objects.get(id=role_id) for role_id in roles_select]

            # 写会数据库前记录日志
            logger.debug(u"edit rule %s| user: %s, user_group: %s, asset: %s, asset_group: %s, role: %s" % (
                         rule_name, users_obj, user_groups_obj, assets_obj, asset_groups_obj, roles_obj))

            # 仅授权成功的，写回数据库(授权规则,用户,用户组,资产,资产组,用户角色)
            rule.user = users_obj
            rule.user_group = user_groups_obj
            rule.asset = assets_obj
            rule.asset_group = asset_groups_obj
            rule.role = roles_obj
            rule.name = rule_name
            rule.comment = rule.comment
            rule.save()

            # 更新成功
            msg = u"更新授权规则：%s" % rule.name

    except ServerError, e:
        error = e
>>>>>>> 49267b57

    return my_render('jperm/perm_rule_edit.html', locals(), request)


@require_role('admin')
def perm_rule_delete(request):
    """
    use to delete rule
    :param request:
    :return:
    """
    if request.method == 'POST':
        # 根据rule_id 取得rule对象
        rule_id = request.POST.get("id")
<<<<<<< HEAD
        rule_obj = PermRule.objects.get(id=rule_id)
=======
        rule_obj = get_object(PermRule, id=rule_id)
        logger.debug(u"delete rule %s|" % rule_obj.name)
>>>>>>> 49267b57
        rule_obj.delete()
        return HttpResponse(u"删除授权规则：%s" % rule_obj.name)
    else:
        return HttpResponse(u"不支持该操作")


@require_role('admin')
def perm_role_list(request):
    """
    list role page
    """
    # 渲染数据
    header_title, path1, path2 = "系统角色", "角色管理", "查看角色"

    # 获取所有系统角色
    roles_list = PermRole.objects.all()
    role_id = request.GET.get('id')
    # TODO: 搜索和分页
    keyword = request.GET.get('search', '')
    if keyword:
        roles_list = roles_list.filter(Q(name=keyword))

    if role_id:
        roles_list = roles_list.filter(id=role_id)

    roles_list, p, roles, page_range, current_page, show_first, show_end = pages(roles_list, request)

    return my_render('jperm/perm_role_list.html', locals(), request)


@require_role('admin')
def perm_role_add(request):
    """
    add role page
    """
    # 渲染数据
    header_title, path1, path2 = "系统角色", "角色管理", "添加角色"
    sudos = PermSudo.objects.all()

    if request.method == "POST":
        # 获取参数： name, comment
        name = request.POST.get("role_name", "")
        comment = request.POST.get("role_comment", "")
        password = request.POST.get("role_password", "")
        key_content = request.POST.get("role_key", "")
        sudo_ids = request.POST.getlist('sudo_name')

        try:
            if get_object(PermRole, name=name):
                logger.warning(u"add role %s| %s ready exist" % (name, name))
                raise ServerError(u'已经存在该用户 %s' % name)
            default = get_object(Setting, name='default')

            if password:
                encrypt_pass = CRYPTOR.encrypt(password)
            else:
                encrypt_pass = CRYPTOR.encrypt(CRYPTOR.gen_rand_pass(20))
                logger.debug(u"add role %s| use rand password" % name)
            # 生成随机密码，生成秘钥对
            sudos_obj = [get_object(PermSudo, id=sudo_id) for sudo_id in sudo_ids]
            if key_content:
                key_path = gen_keys(key=key_content)
            else:
                key_path = gen_keys()
            logger.debug(u'add role %s| generate role key: %s' % (name, key_path))
            role = PermRole(name=name, comment=comment, password=encrypt_pass, key_path=key_path)
            role.save()
            role.sudo = sudos_obj
            msg = u"添加角色: %s" % name
            return HttpResponseRedirect('/jperm/role/')
        except ServerError, e:
            error = e

    return my_render('jperm/perm_role_add.html', locals(), request)


@require_role('admin')
def perm_role_delete(request):
    """
    delete role page
    """
    if request.method == "POST":
        # 获取参数删除的role对象
        role_id = request.POST.get("id")
        role = get_object(PermRole, id=role_id)
        role_key = role.key_path

        # 删除推送到主机上的role
        recycle_assets = [push.asset for push in role.perm_push.all() if push.success]
        logger.debug(u"delete role %s| delete_assets: %s" % (role.name, recycle_assets))

        if recycle_assets:
            recycle_resource = gen_resource(recycle_assets)
            task = Tasks(recycle_resource)
            msg = task.del_user(get_object(PermRole, id=role_id).name)
            logger.info(u"delete role %s| execute delete user: %s" % (role.name, msg))
            # TODO: 判断返回结果，处理异常

        # 删除存储的秘钥，以及目录
        key_files = os.listdir(role_key)
        for key_file in key_files:
            os.remove(os.path.join(role_key, key_file))
        os.rmdir(role_key)
        logger.info(u"delete role %s| delete role key directory: %s" % (role.name, role_key))

        # 数据库里删除记录　TODO: 判断返回结果，处理异常
        role.delete()
        return HttpResponse(u"删除角色: %s" % role.name)
    else:
        return HttpResponse(u"不支持该操作")


@require_role('admin')
def perm_role_detail(request):
    """
    the role detail page
        the role_info data like:
            {'asset_groups': [],
            'assets': [<Asset: 192.168.10.148>],
            'rules': [<PermRule: PermRule object>],
            '': [],
            '': [<User: user1>]}
    """
    # 渲染数据
    header_title, path1, path2 = "系统角色", "角色管理", "角色详情"

    if request.method == "GET":
        role_id = request.GET.get("id")
        role = get_object(PermRole, id=role_id)
        role_info = get_role_info(role_id)

        # 渲染数据
        rules = role_info.get("rules")
        assets = role_info.get("assets")
        asset_groups = role_info.get("asset_groups")
        users = role_info.get("users")
        user_groups = role_info.get("user_groups")
        pushed_asset, need_push_asset = get_role_push_host(get_object(PermRole, id=role_id))

        return my_render('jperm/perm_role_detail.html', locals(), request)


@require_role('admin')
def perm_role_edit(request):
    """
    edit role page
    """
    # 渲染数据
    header_title, path1, path2 = "系统角色", "角色管理", "角色编辑"

    # 渲染数据
    role_id = request.GET.get("id")
    role = PermRole.objects.get(id=role_id)
    role_pass = CRYPTOR.decrypt(role.password)
    sudo_all = PermSudo.objects.all()
    role_sudos = role.sudo.all()
    sudo_all = PermSudo.objects.all()
    if request.method == "GET":
        return my_render('jperm/perm_role_edit.html', locals(), request)

    if request.method == "POST":
        # 获取 POST 数据
        role_name = request.POST.get("role_name")
        role_password = request.POST.get("role_password")
        role_comment = request.POST.get("role_comment")
        role_sudo_names = request.POST.getlist("sudo_name")
        role_sudos = [PermSudo.objects.get(id=sudo_id) for sudo_id in role_sudo_names]
        key_content = request.POST.get("role_key", "")

        try:
            if not role:
                logger.warning(u"edit role %s| role not exist" % role_name)
                raise ServerError('角色用户不存在')

            if role_password:
                encrypt_pass = CRYPTOR.encrypt(role_password)
                role.password = encrypt_pass
            # 生成随机密码，生成秘钥对
            if key_content:
                try:
                    key_path = gen_keys(key=key_content, key_path_dir=role.key_path)
                except SSHException:
                    raise ServerError('输入的密钥不合法')
                logger.info(u'edit role %s| recreate role key: %s' % (role_name, role.key_path))
            # 写入数据库
            role.name = role_name
            role.comment = role_comment
            role.sudo = role_sudos

            role.save()
            msg = u"更新系统角色： %s" % role.name
            return HttpResponseRedirect('/jperm/role/')
        except ServerError, e:
            error = e

    return my_render('jperm/perm_role_edit.html', locals(), request)


@require_role('admin')
def perm_role_push(request):
    """
    the role push page
    """
    # 渲染数据
    header_title, path1, path2 = "系统角色", "角色管理", "角色推送"
    role_id = request.GET.get('id')
    asset_ids = request.GET.get('asset_id')
    role = get_object(PermRole, id=role_id)
    assets = Asset.objects.all()
    asset_groups = AssetGroup.objects.all()
    if asset_ids:
        need_push_asset = [get_object(Asset, id=asset_id) for asset_id in asset_ids.split(',')]

    if request.method == "POST":
        # 获取推荐角色的名称列表
        # 计算出需要推送的资产列表
        asset_ids = request.POST.getlist("assets")
        asset_group_ids = request.POST.getlist("asset_groups")
        assets_obj = [Asset.objects.get(id=asset_id) for asset_id in asset_ids]
        asset_groups_obj = [AssetGroup.objects.get(id=asset_group_id) for asset_group_id in asset_group_ids]
        group_assets_obj = []
        for asset_group in asset_groups_obj:
            group_assets_obj.extend(asset_group.asset_set.all())
        calc_assets = list(set(assets_obj) | set(group_assets_obj))
        push_resource = gen_resource(calc_assets)
        logger.debug(u'push role %s| push role res: %s' % (role.name, push_resource))

        # 调用Ansible API 进行推送
        password_push = True if request.POST.get("use_password") else False
        key_push = True if request.POST.get("use_publicKey") else False
        task = MyTask(push_resource)
        ret = {}

        # 因为要先建立用户，所以password 是必选项，而push key是在 password也完成的情况下的 可选项
<<<<<<< HEAD
        # 1. 以秘钥 方式推送角色
        if key_push:
            ret["pass_push"] = task.add_user(role.name, CRYPTOR.decrypt(role.password))
=======
        # 1. 以password 方式推送角色
        if password_push:
            ret["password_push"] = task.add_user(role.name, CRYPTOR.decrypt(role.password))
            logger.info(u"push role %s| 1.1 push password msg: %s" % (role.name, ret))
            if ret["password_push"].get("status") != "success":
                ret_failed = ret["password_push"].get('msg')

        # 2. 以秘钥 方式推送角色
        if key_push:
            ret["password_push"] = task.add_user(role.name)
            logger.info(u"push role %s| 1.2 push public key msg: %s" % (role.name, ret))
            if ret["password_push"].get("status") != "ok":
                ret_failed = ret["password_push"].get('msg')
>>>>>>> 49267b57
            ret["key_push"] = task.push_key(role.name, os.path.join(role.key_path, 'id_rsa.pub'))

        # 2. 推送账号密码
        elif password_push:
            ret["pass_push"] = task.add_user(role.name, CRYPTOR.decrypt(role.password))

        # 3. 推送sudo配置文件
        if password_push or key_push:
<<<<<<< HEAD
            sudo_list = set([sudo for sudo in role.sudo.all()])  # set(sudo1, sudo2, sudo3)
            ret['sudo'] = task.push_sudo_file([role], sudo_list)

        logger.debug('推送role结果: %s' % ret)
        success_asset = {}
        failed_asset = {}
        logger.debug(ret)
        for push_type, result in ret.items():
            if result.get('failed'):
                for hostname, info in result.get('failed').items():
                    if hostname in failed_asset.keys():
                        if info in failed_asset.get(hostname):
                            failed_asset[hostname] += info
                    else:
                        failed_asset[hostname] = info

        for push_type, result in ret.items():
            if result.get('ok'):
                for hostname, info in result.get('ok').items():
                    if hostname in failed_asset.keys():
                        continue
                    elif hostname in success_asset.keys():
                        if str(info) in success_asset.get(hostname, ''):
                            success_asset[hostname] += str(info)
                    else:
                        success_asset[hostname] = str(info)
=======
            role_chosen_aliase = {}  # {'dev': 'NETWORKING, SHUTDOWN'}
            sudo_alias = set([sudo for sudo in role.sudo.all()])  # set(sudo1, sudo2, sudo3)
            role_chosen_aliase[role.name] = ','.join(sudo.name for sudo in sudo_alias)
            add_sudo_script = get_add_sudo_script(role_chosen_aliase, sudo_alias)
            ret['sudo'] = task.push_sudo_file(add_sudo_script)
            logger.info(u"push role %s| 2.1 push sudo msg: %s" % (role.name, ret))

            if ret['sudo'].get('msg'):
                ret_failed = ret['sudo'].get('msg')

        logger.info(u'push role %s| 推送role结果: %s' % (role.name, ret))
        logger.info(u'push role %s| 推送role错误: %s' % (role.name, ret_failed))
>>>>>>> 49267b57

        # 推送成功 回写push表
        for asset in calc_assets:
            push_check = PermPush.objects.filter(role=role, asset=asset)
            if push_check:
                func = push_check.update
            else:
                def func(**kwargs):
                    PermPush(**kwargs).save()

            if failed_asset.get(asset.hostname):
                func(is_password=password_push, is_public_key=key_push, role=role, asset=asset, success=False,
                     result=failed_asset.get(asset.hostname))
            else:
                func(is_password=password_push, is_public_key=key_push, role=role, asset=asset, success=True)

        if not failed_asset:
            msg = u'角色 %s 推送成功[ %s ]' % (role.name, ','.join(success_asset.keys()))
        else:
            error = u'角色 %s 推送失败 [ %s ], 推送成功 [ %s ]' % (role.name,
<<<<<<< HEAD
                                                                ','.join(failed_asset.keys()),
                                                                ','.join(success_asset.keys()))
=======
                                                                ','.join([asset.hostname for asset in failed_asset]),
                                                                ','.join([asset.hostname for asset in success_asset]))
        # return HttpResponseRedirect("/jperm/role/perm_role_detail/?id=%s" % role_id)
>>>>>>> 49267b57
    return my_render('jperm/perm_role_push.html', locals(), request)


@require_role('admin')
def perm_sudo_list(request):
    """
    list sudo commands alias
    :param request:
    :return:
    """
    # 渲染数据
    header_title, path1, path2 = "Sudo命令", "别名管理", "查看别名"

    # 获取所有sudo 命令别名
    sudos_list = PermSudo.objects.all()

    # TODO: 搜索和分页
    keyword = request.GET.get('search', '')
    if keyword:
        sudos_list = sudos_list.filter(Q(name=keyword))

    sudos_list, p, sudos, page_range, current_page, show_first, show_end = pages(sudos_list, request)

    return my_render('jperm/perm_sudo_list.html', locals(), request)


@require_role('admin')
def perm_sudo_add(request):
    """
    list sudo commands alias
    :param request:
    :return:
    """
    # 渲染数据
    header_title, path1, path2 = "Sudo命令", "别名管理", "添加别名"

    if request.method == "POST":
        # 获取参数： name, comment
        name = request.POST.get("sudo_name").strip().upper()
        comment = request.POST.get("sudo_comment").strip()
        commands = request.POST.get("sudo_commands").strip()
        logger.debug(u"add sudo %s| commands: %s" % (name, commands))

        pattern = re.compile(r'[ \n,\r]')
        commands = ', '.join(list_drop_str(pattern.split(commands), u''))
        logger.debug(u'添加sudo %s: %s' % (name, commands))

        if get_object(PermSudo, name=name):
            logger.info(u"add sudo %s| ready exists" % name)
            error = u'Sudo别名 %s已经存在' % name
        else:
<<<<<<< HEAD
            sudo = PermSudo(name=name.strip(), comment=comment, commands=commands)
=======
            sudo = PermSudo(name=name, comment=comment, commands=commands)
>>>>>>> 49267b57
            sudo.save()
            msg = u"添加Sudo命令别名: %s" % name

        return HttpResponseRedirect('/jperm/sudo/')

    return my_render('jperm/perm_sudo_add.html', locals(), request)


@require_role('admin')
def perm_sudo_edit(request):
    """
    list sudo commands alias
    :param request:
    :return:
    """
    # 渲染数据
    header_title, path1, path2 = "Sudo命令", "别名管理", "编辑别名"

    sudo_id = request.GET.get("id")
    sudo = PermSudo.objects.get(id=sudo_id)

    if request.method == "POST":
        name = request.POST.get("sudo_name").upper()
        commands = request.POST.get("sudo_commands")
        comment = request.POST.get("sudo_comment")

        pattern = re.compile(r'[ \n,\r]')
        commands = ', '.join(list_drop_str(pattern.split(commands), u'')).strip()
        logger.debug(u'添加sudo %s: %s' % (name, commands))

        sudo.name = name.strip()
        sudo.commands = commands
        sudo.comment = comment
        sudo.save()

        logger.debug(u"edit sudo %s| commands: %s" % (name, commands))
        msg = u"更新命令别名： %s" % name
        return HttpResponseRedirect('/jperm/sudo/')

    return my_render(u'jperm/perm_sudo_edit.html', locals(), request)


@require_role('admin')
def perm_sudo_delete(request):
    """
    list sudo commands alias
    :param request:
    :return:
    """
    if request.method == "POST":
        # 获取参数删除的role对象
        sudo_id = request.POST.get("id")
        sudo = PermSudo.objects.get(id=sudo_id)
        # 数据库里删除记录
        sudo.delete()
        logger.debug(u"edit sudo %s| " % sudo.name)
        return HttpResponse(u"删除角色: %s" % sudo.name)
    else:
        return HttpResponse(u"不支持该操作")


@require_role('admin')
def perm_role_recycle(request):
    role_id = request.GET.get('role_id')
    role = get_object(PermRole, id=role_id)
    asset_ids = request.GET.get('asset_id').split(',')
<<<<<<< HEAD
    assets = []
=======

    assets = [get_object(Asset, id=asset_id) for asset_id in asset_ids]

    recycle_assets = []
    for asset in assets:
        if True in [push.success for push in asset.perm_push.all()]:
            recycle_assets.append(asset)

    recycle_resource = gen_resource(recycle_assets)
    logger.debug(u"recycle role %s| delete role res: %s" % (role.name, recycle_resource))

    task = Tasks(recycle_resource)
    msg = task.del_user(get_object(PermRole, id=role_id).name)
    logger.info(u"recycle role %s| delete role msg: %s" % (role.name, msg))
    # TODO: 判断返回结果，处理异常

>>>>>>> 49267b57
    for asset_id in asset_ids:
        asset = get_object(Asset, id=asset_id)
        assets.append(asset)
        role = get_object(PermRole, id=role_id)
        PermPush.objects.filter(asset=asset, role=role).delete()

<<<<<<< HEAD
    res = gen_resource(assets)
    task = MyTask(res)

=======
>>>>>>> 49267b57
    return HttpResponse('删除成功')


@require_role('user')
def perm_role_get(request):
    asset_id = request.GET.get('id', 0)
    if asset_id:
        asset = get_object(Asset, id=asset_id)
        if asset:
            role = user_have_perm(request.user, asset=asset)
            logger.debug('#' + ','.join([i.name for i in role]) + '#')
            return HttpResponse(','.join([i.name for i in role]))
    else:
        roles = get_group_user_perm(request.user).get('role').keys()
        return HttpResponse(','.join(i.name for i in roles))

    return HttpResponse('error')
<|MERGE_RESOLUTION|>--- conflicted
+++ resolved
@@ -3,25 +3,17 @@
 from django.db.models import Q
 from paramiko import SSHException
 from jperm.perm_api import *
+from juser.user_api import gen_ssh_key
 
 from juser.models      import User, UserGroup
 from jasset.models     import Asset, AssetGroup
 from jperm.models      import PermRole, PermRule, PermSudo, PermPush
 from jumpserver.models import Setting
 
-<<<<<<< HEAD
 from jperm.utils       import updates_dict, gen_keys, get_rand_pass
 from jperm.ansible_api import MyTask
-=======
-from jperm.utils       import gen_keys, get_add_sudo_script
-from jperm.ansible_api import Tasks
->>>>>>> 49267b57
 from jperm.perm_api    import get_role_info, get_role_push_host
 from jumpserver.api    import my_render, get_object, CRYPTOR
-
-# 设置Perm APP Log
-from jumpserver.settings import LOG_LEVEL
-logger = set_log(LOG_LEVEL, filename='jumpserver_perm.log')
 
 
 @require_role('admin')
@@ -41,8 +33,9 @@
 
     if keyword:
         rules_list = rules_list.filter(Q(name=keyword))
+
     rules_list, p, rules, page_range, current_page, show_first, show_end = pages(rules_list, request)
-        
+
     return my_render('jperm/perm_rule_list.html', locals(), request)
 
 
@@ -58,19 +51,14 @@
     rule_id = request.GET.get("id")
     rule_obj = PermRule.objects.get(id=rule_id)
     user_obj = rule_obj.user.all()
-    usergroup_obj = rule_obj.user_group.all()
     asset_obj = rule_obj.asset.all()
-    assetgroup_obj = rule_obj.asset_group.all()
-
     roles_name = [role.name for role in rule_obj.role.all()]
 
     # 渲染数据
     roles_name = ','.join(roles_name)
     rule = rule_obj
     users = user_obj
-    user_groups = usergroup_obj
     assets = asset_obj
-    asset_groups = assetgroup_obj
 
     return my_render('jperm/perm_rule_detail.html', locals(), request)
 
@@ -100,17 +88,9 @@
         rule_comment = request.POST.get('comment')
 
         try:
-            # 用户输入验证
             rule = get_object(PermRule, name=rule_name)
-            # 用户输入验证
             if rule:
                 raise ServerError(u'授权规则 %s 已存在' % rule_name)
-            if not users_select and not user_groups_select:
-                raise ServerError(u"用户和用户组 必选1个")
-            if not assets_select and not asset_groups_select:
-                raise ServerError(u"资产和资产组 必选1个")
-            if not roles_select:
-                raise ServerError(u"角色 必选为必选项")
 
             if not rule_name or not roles_select:
                 raise ServerError(u'角色名称和授权角色不能为空')
@@ -118,42 +98,28 @@
             # 获取需要授权的主机列表
             assets_obj = [Asset.objects.get(id=asset_id) for asset_id in assets_select]
             asset_groups_obj = [AssetGroup.objects.get(id=group_id) for group_id in asset_groups_select]
-<<<<<<< HEAD
             group_assets_obj = []
             for asset_group in asset_groups_obj:
                 group_assets_obj.extend(list(asset_group.asset_set.all()))
             calc_assets = set(group_assets_obj) | set(assets_obj)  # 授权资产和资产组包含的资产
-=======
-            group_assets_obj = [asset for asset in [group.asset_set.all() for group in asset_groups_obj]]
-            calc_assets = set(group_assets_obj) | set(assets_obj)
-            logger.debug(u"add rule %s| total assets: %s" % (rule_name, calc_assets))
->>>>>>> 49267b57
 
             # 获取需要授权的用户列表
             users_obj = [User.objects.get(id=user_id) for user_id in users_select]
             user_groups_obj = [UserGroup.objects.get(id=group_id) for group_id in user_groups_select]
-
-            # 获取授予的角色列表（角色必选事先已经推送）
+            # group_users_obj = [user for user in [group.user_set.all() for group in user_groups_obj]]
+            # calc_users = set(group_users_obj) | set(users_obj)
+
+            # 获取授予的角色列表
             roles_obj = [PermRole.objects.get(id=role_id) for role_id in roles_select]
             need_push_asset = set()
 
             for role in roles_obj:
-<<<<<<< HEAD
                 asset_no_push = get_role_push_host(role=role)[0]  # 获取某角色已经推送的资产
                 need_push_asset.update(set(calc_assets) - set(asset_no_push))
-=======
-                asset_no_push = get_role_push_host(role=role)[1]
-                print set(calc_assets), set(asset_no_push)
-                need_push_asset.update(set(calc_assets) & set(asset_no_push))
->>>>>>> 49267b57
                 if need_push_asset:
-                    logger.warning(u"add rule %s| need_push_asset: %s" % (rule_name, need_push_asset))
                     raise ServerError(u'没有推送角色 %s 的主机 %s'
                                       % (role.name, ','.join([asset.hostname for asset in need_push_asset])))
 
-            # 写会数据库前记录日志
-            logger.debug(u"add rule %s| user: %s, user_group: %s, asset: %s, asset_group: %s, role: %s" % (
-                         rule_name, users_obj, user_groups_obj, assets_obj, asset_groups_obj, roles_obj))
             # 仅授权成功的，写回数据库(授权规则,用户,用户组,资产,资产组,用户角色)
             rule = PermRule(name=rule_name, comment=rule_comment)
             rule.save()
@@ -179,7 +145,6 @@
     # 渲染数据
     header_title, path1, path2 = "授权规则", "规则管理", "添加规则"
 
-<<<<<<< HEAD
     # 根据rule_id 取得rule对象
     rule_id = request.GET.get("id")
     rule = get_object(PermRule, id=rule_id)
@@ -242,79 +207,6 @@
 
         except ServerError, e:
             error = e
-=======
-    try:
-        # 根据rule_id 取得rule对象
-        rule_id = request.GET.get("id")
-        rule = get_object(PermRule, id=rule_id)
-        if not rule:
-            logger.info(u"edit rule %s| rule ready exist: %s" % (rule.name, rule.name))
-            raise ServerError(u"授权规则: %s 不存在" % rule.name)
-
-        if request.method == 'GET':
-            # 渲染数据, 获取所选的rule对象
-            rule_comment = rule.comment
-            users_select = rule.user.all()
-            user_groups_select = rule.user_group.all()
-            assets_select = rule.asset.all()
-            asset_groups_select = rule.asset_group.all()
-            roles_select = rule.role.all()
-
-            users = User.objects.all()
-            user_groups = UserGroup.objects.all()
-            assets = Asset.objects.all()
-            asset_groups = AssetGroup.objects.all()
-            roles = PermRole.objects.all()
-            return my_render('jperm/perm_rule_edit.html', locals(), request)
-
-        elif request.method == 'POST' and rule_id:
-            # 获取用户选择的 用户,用户组,资产,资产组,用户角色
-            rule_name = request.POST.get('rule_name')
-            rule_comment = request.POST.get("rule_comment")
-            users_select = request.POST.getlist('user', [])
-            user_groups_select = request.POST.getlist('usergroup', [])
-            assets_select = request.POST.getlist('asset', [])
-            asset_groups_select = request.POST.getlist('assetgroup', [])
-            roles_select = request.POST.getlist('role', [])
-
-            # 用户输入验证
-            if not users_select and not user_groups_select:
-                raise ServerError(u"用户和用户组 必选1个")
-            if not assets_select and not asset_groups_select:
-                raise ServerError(u"资产和资产组 必选1个")
-            if not roles_select:
-                raise ServerError(u"角色 必选为必选项")
-
-            assets_obj = [Asset.objects.get(id=asset_id) for asset_id in assets_select]
-            asset_groups_obj = [AssetGroup.objects.get(id=group_id) for group_id in asset_groups_select]
-
-            # 获取需要授权的用户列表
-            users_obj = [User.objects.get(id=user_id) for user_id in users_select]
-            user_groups_obj = [UserGroup.objects.get(id=group_id) for group_id in user_groups_select]
-
-            # 获取授予的角色列表
-            roles_obj = [PermRole.objects.get(id=role_id) for role_id in roles_select]
-
-            # 写会数据库前记录日志
-            logger.debug(u"edit rule %s| user: %s, user_group: %s, asset: %s, asset_group: %s, role: %s" % (
-                         rule_name, users_obj, user_groups_obj, assets_obj, asset_groups_obj, roles_obj))
-
-            # 仅授权成功的，写回数据库(授权规则,用户,用户组,资产,资产组,用户角色)
-            rule.user = users_obj
-            rule.user_group = user_groups_obj
-            rule.asset = assets_obj
-            rule.asset_group = asset_groups_obj
-            rule.role = roles_obj
-            rule.name = rule_name
-            rule.comment = rule.comment
-            rule.save()
-
-            # 更新成功
-            msg = u"更新授权规则：%s" % rule.name
-
-    except ServerError, e:
-        error = e
->>>>>>> 49267b57
 
     return my_render('jperm/perm_rule_edit.html', locals(), request)
 
@@ -329,12 +221,7 @@
     if request.method == 'POST':
         # 根据rule_id 取得rule对象
         rule_id = request.POST.get("id")
-<<<<<<< HEAD
         rule_obj = PermRule.objects.get(id=rule_id)
-=======
-        rule_obj = get_object(PermRule, id=rule_id)
-        logger.debug(u"delete rule %s|" % rule_obj.name)
->>>>>>> 49267b57
         rule_obj.delete()
         return HttpResponse(u"删除授权规则：%s" % rule_obj.name)
     else:
@@ -384,22 +271,20 @@
 
         try:
             if get_object(PermRole, name=name):
-                logger.warning(u"add role %s| %s ready exist" % (name, name))
-                raise ServerError(u'已经存在该用户 %s' % name)
+                raise ServerError('已经存在该用户 %s' % name)
             default = get_object(Setting, name='default')
 
             if password:
                 encrypt_pass = CRYPTOR.encrypt(password)
             else:
                 encrypt_pass = CRYPTOR.encrypt(CRYPTOR.gen_rand_pass(20))
-                logger.debug(u"add role %s| use rand password" % name)
             # 生成随机密码，生成秘钥对
             sudos_obj = [get_object(PermSudo, id=sudo_id) for sudo_id in sudo_ids]
             if key_content:
                 key_path = gen_keys(key=key_content)
             else:
                 key_path = gen_keys()
-            logger.debug(u'add role %s| generate role key: %s' % (name, key_path))
+            logger.debug('generate role key: %s' % key_path)
             role = PermRole(name=name, comment=comment, password=encrypt_pass, key_path=key_path)
             role.save()
             role.sudo = sudos_obj
@@ -419,28 +304,14 @@
     if request.method == "POST":
         # 获取参数删除的role对象
         role_id = request.POST.get("id")
-        role = get_object(PermRole, id=role_id)
+        role = PermRole.objects.get(id=role_id)
         role_key = role.key_path
-
-        # 删除推送到主机上的role
-        recycle_assets = [push.asset for push in role.perm_push.all() if push.success]
-        logger.debug(u"delete role %s| delete_assets: %s" % (role.name, recycle_assets))
-
-        if recycle_assets:
-            recycle_resource = gen_resource(recycle_assets)
-            task = Tasks(recycle_resource)
-            msg = task.del_user(get_object(PermRole, id=role_id).name)
-            logger.info(u"delete role %s| execute delete user: %s" % (role.name, msg))
-            # TODO: 判断返回结果，处理异常
-
         # 删除存储的秘钥，以及目录
         key_files = os.listdir(role_key)
         for key_file in key_files:
             os.remove(os.path.join(role_key, key_file))
         os.rmdir(role_key)
-        logger.info(u"delete role %s| delete role key directory: %s" % (role.name, role_key))
-
-        # 数据库里删除记录　TODO: 判断返回结果，处理异常
+        # 数据库里删除记录
         role.delete()
         return HttpResponse(u"删除角色: %s" % role.name)
     else:
@@ -506,8 +377,7 @@
 
         try:
             if not role:
-                logger.warning(u"edit role %s| role not exist" % role_name)
-                raise ServerError('角色用户不存在')
+                raise ServerError('角色用户不能存在')
 
             if role_password:
                 encrypt_pass = CRYPTOR.encrypt(role_password)
@@ -518,7 +388,7 @@
                     key_path = gen_keys(key=key_content, key_path_dir=role.key_path)
                 except SSHException:
                     raise ServerError('输入的密钥不合法')
-                logger.info(u'edit role %s| recreate role key: %s' % (role_name, role.key_path))
+                logger.debug('Recreate role key: %s' % role.key_path)
             # 写入数据库
             role.name = role_name
             role.comment = role_comment
@@ -560,7 +430,7 @@
             group_assets_obj.extend(asset_group.asset_set.all())
         calc_assets = list(set(assets_obj) | set(group_assets_obj))
         push_resource = gen_resource(calc_assets)
-        logger.debug(u'push role %s| push role res: %s' % (role.name, push_resource))
+        logger.debug('Push role res: %s' % push_resource)
 
         # 调用Ansible API 进行推送
         password_push = True if request.POST.get("use_password") else False
@@ -569,25 +439,9 @@
         ret = {}
 
         # 因为要先建立用户，所以password 是必选项，而push key是在 password也完成的情况下的 可选项
-<<<<<<< HEAD
         # 1. 以秘钥 方式推送角色
         if key_push:
             ret["pass_push"] = task.add_user(role.name, CRYPTOR.decrypt(role.password))
-=======
-        # 1. 以password 方式推送角色
-        if password_push:
-            ret["password_push"] = task.add_user(role.name, CRYPTOR.decrypt(role.password))
-            logger.info(u"push role %s| 1.1 push password msg: %s" % (role.name, ret))
-            if ret["password_push"].get("status") != "success":
-                ret_failed = ret["password_push"].get('msg')
-
-        # 2. 以秘钥 方式推送角色
-        if key_push:
-            ret["password_push"] = task.add_user(role.name)
-            logger.info(u"push role %s| 1.2 push public key msg: %s" % (role.name, ret))
-            if ret["password_push"].get("status") != "ok":
-                ret_failed = ret["password_push"].get('msg')
->>>>>>> 49267b57
             ret["key_push"] = task.push_key(role.name, os.path.join(role.key_path, 'id_rsa.pub'))
 
         # 2. 推送账号密码
@@ -596,7 +450,6 @@
 
         # 3. 推送sudo配置文件
         if password_push or key_push:
-<<<<<<< HEAD
             sudo_list = set([sudo for sudo in role.sudo.all()])  # set(sudo1, sudo2, sudo3)
             ret['sudo'] = task.push_sudo_file([role], sudo_list)
 
@@ -623,20 +476,6 @@
                             success_asset[hostname] += str(info)
                     else:
                         success_asset[hostname] = str(info)
-=======
-            role_chosen_aliase = {}  # {'dev': 'NETWORKING, SHUTDOWN'}
-            sudo_alias = set([sudo for sudo in role.sudo.all()])  # set(sudo1, sudo2, sudo3)
-            role_chosen_aliase[role.name] = ','.join(sudo.name for sudo in sudo_alias)
-            add_sudo_script = get_add_sudo_script(role_chosen_aliase, sudo_alias)
-            ret['sudo'] = task.push_sudo_file(add_sudo_script)
-            logger.info(u"push role %s| 2.1 push sudo msg: %s" % (role.name, ret))
-
-            if ret['sudo'].get('msg'):
-                ret_failed = ret['sudo'].get('msg')
-
-        logger.info(u'push role %s| 推送role结果: %s' % (role.name, ret))
-        logger.info(u'push role %s| 推送role错误: %s' % (role.name, ret_failed))
->>>>>>> 49267b57
 
         # 推送成功 回写push表
         for asset in calc_assets:
@@ -657,14 +496,8 @@
             msg = u'角色 %s 推送成功[ %s ]' % (role.name, ','.join(success_asset.keys()))
         else:
             error = u'角色 %s 推送失败 [ %s ], 推送成功 [ %s ]' % (role.name,
-<<<<<<< HEAD
                                                                 ','.join(failed_asset.keys()),
                                                                 ','.join(success_asset.keys()))
-=======
-                                                                ','.join([asset.hostname for asset in failed_asset]),
-                                                                ','.join([asset.hostname for asset in success_asset]))
-        # return HttpResponseRedirect("/jperm/role/perm_role_detail/?id=%s" % role_id)
->>>>>>> 49267b57
     return my_render('jperm/perm_role_push.html', locals(), request)
 
 
@@ -706,25 +539,18 @@
         name = request.POST.get("sudo_name").strip().upper()
         comment = request.POST.get("sudo_comment").strip()
         commands = request.POST.get("sudo_commands").strip()
-        logger.debug(u"add sudo %s| commands: %s" % (name, commands))
 
         pattern = re.compile(r'[ \n,\r]')
         commands = ', '.join(list_drop_str(pattern.split(commands), u''))
         logger.debug(u'添加sudo %s: %s' % (name, commands))
 
         if get_object(PermSudo, name=name):
-            logger.info(u"add sudo %s| ready exists" % name)
-            error = u'Sudo别名 %s已经存在' % name
+            error = 'Sudo别名 %s已经存在' % name
         else:
-<<<<<<< HEAD
             sudo = PermSudo(name=name.strip(), comment=comment, commands=commands)
-=======
-            sudo = PermSudo(name=name, comment=comment, commands=commands)
->>>>>>> 49267b57
             sudo.save()
             msg = u"添加Sudo命令别名: %s" % name
-
-        return HttpResponseRedirect('/jperm/sudo/')
+        # 渲染数据
 
     return my_render('jperm/perm_sudo_add.html', locals(), request)
 
@@ -756,11 +582,9 @@
         sudo.comment = comment
         sudo.save()
 
-        logger.debug(u"edit sudo %s| commands: %s" % (name, commands))
         msg = u"更新命令别名： %s" % name
-        return HttpResponseRedirect('/jperm/sudo/')
-
-    return my_render(u'jperm/perm_sudo_edit.html', locals(), request)
+
+    return my_render('jperm/perm_sudo_edit.html', locals(), request)
 
 
 @require_role('admin')
@@ -776,7 +600,6 @@
         sudo = PermSudo.objects.get(id=sudo_id)
         # 数据库里删除记录
         sudo.delete()
-        logger.debug(u"edit sudo %s| " % sudo.name)
         return HttpResponse(u"删除角色: %s" % sudo.name)
     else:
         return HttpResponse(u"不支持该操作")
@@ -785,40 +608,17 @@
 @require_role('admin')
 def perm_role_recycle(request):
     role_id = request.GET.get('role_id')
-    role = get_object(PermRole, id=role_id)
     asset_ids = request.GET.get('asset_id').split(',')
-<<<<<<< HEAD
     assets = []
-=======
-
-    assets = [get_object(Asset, id=asset_id) for asset_id in asset_ids]
-
-    recycle_assets = []
-    for asset in assets:
-        if True in [push.success for push in asset.perm_push.all()]:
-            recycle_assets.append(asset)
-
-    recycle_resource = gen_resource(recycle_assets)
-    logger.debug(u"recycle role %s| delete role res: %s" % (role.name, recycle_resource))
-
-    task = Tasks(recycle_resource)
-    msg = task.del_user(get_object(PermRole, id=role_id).name)
-    logger.info(u"recycle role %s| delete role msg: %s" % (role.name, msg))
-    # TODO: 判断返回结果，处理异常
-
->>>>>>> 49267b57
     for asset_id in asset_ids:
         asset = get_object(Asset, id=asset_id)
         assets.append(asset)
         role = get_object(PermRole, id=role_id)
         PermPush.objects.filter(asset=asset, role=role).delete()
 
-<<<<<<< HEAD
     res = gen_resource(assets)
     task = MyTask(res)
 
-=======
->>>>>>> 49267b57
     return HttpResponse('删除成功')
 
 
